--- conflicted
+++ resolved
@@ -9,19 +9,7 @@
   include(@INFRA_INSTALL_DIR@/parse_arguments.cmake)
   include(@INFRA_INSTALL_DIR@/wg_python.cmake)
   include(@INFRA_INSTALL_DIR@/debian-util.cmake)
-<<<<<<< HEAD
-  include(@INFRA_INSTALL_DIR@/shell.cmake)
 
-  find_program(EMPY_EXECUTABLE empy)
-  if(NOT EMPY_EXECUTABLE)
-    message(FATAL_ERROR 
-      "Can't find python executable 'empy':  http://www.alcyone.com/software/empy/ "
-      "You need to install python-empy")
-  endif()
-  
-=======
-
->>>>>>> 1ec8390b
   macro(install_cmake_infrastructure PACKAGE_NAME)
     parse_arguments(PACKAGE
       "VERSION;INCLUDE_DIRS;LIBRARIES;CFG_EXTRAS;MSG_DIRS;PYTHONPATH"
@@ -109,13 +97,6 @@
       add_dependencies(debs ${PROJECT_NAME}-deb)
     endif()
   endmacro()
-<<<<<<< HEAD
-  
-  macro(em_expand CONTEXT_FILE_IN CONTEXT_FILE_OUT EM_FILE_IN CMAKE_FILE_OUT)
-    configure_file(${CONTEXT_FILE_IN} ${CONTEXT_FILE_OUT})
-    log(2 "Expanding ${EM_FILE_IN}")
-    shell(
-=======
 
   find_program(EMPY_EXECUTABLE empy)
   if (NOT EMPY_EXECUTABLE)
@@ -127,7 +108,6 @@
     log(2 "Expanding ${EM_FILE_IN}")
     safe_execute_process(COMMAND
       /usr/bin/env PYTHONPATH=${genmsg_PYTHONPATH}
->>>>>>> 1ec8390b
       ${EMPY_EXECUTABLE}
       -F @INFRA_INSTALL_DIR@/empy_cmake.py
       -F ${CONTEXT_FILE_OUT}
