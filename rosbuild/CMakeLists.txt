--- conflicted
+++ resolved
@@ -31,13 +31,8 @@
   cmake/parse_arguments.cmake
   cmake/wg_python.cmake
   cmake/debian-util.cmake
-<<<<<<< HEAD
-  cmake/log.cmake
-  cmake/shell.cmake
   cmake/empy_cmake.py
-=======
   cmake/safe_execute_process.cmake
->>>>>>> 1ec8390b
 
   cmake/pkg-config.cmake.in
   cmake/pkg-config-version.cmake.in
